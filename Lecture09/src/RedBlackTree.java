<<<<<<< HEAD

/**
 * Реализация основных операции красно-черного дерева -
 * операций вставки новой ассоциативной пары &lt;ключ, значение&gt; и удаление узла по ключу.
 * <br><br>
 * В данных алгоритмах красный узел всегда располагается слева от черного, что позволяет
 * считать данное красно-черное дерево частным случаем 2-3-дерева.
 * <br><br>
 * Данная реализация является слегка адаптированной версией алгоритмов, приведенных в
 * http://algs4.cs.princeton.edu/33balanced/RedBlackBST.java.html
 *
 * @param <K> тип ключа
 * @param <V> тип значения
 */
public class RedBlackTree<K extends Comparable<K>, V> extends BSTree<K, V> {
	/**
	 * Цвет узлов дерева
	 */
	private static enum Color {
		RED, BLACK;
	}

	/**
	 * Класс представляет узел дерева. Этот класс предназначен только
	 * для внутренних целей, поэтому он private, и доступ к полям объектов
	 * этого класса осуществляется непосредственно.
	 */
	protected class Node extends BSNode {
		// Цвет узла:
		Color color;

		/**
		 * Конструктор произвольного узла.
		 * @param key ключ
		 * @param value значение
		 * @param color цвет узла
		 * @param left левое поддерево
		 * @param right правое поддерево
		 */
		Node(K key, V value, Color color, Node left, Node right) {
			super(key, value, left, right);
			assert (left == null || left instanceof RedBlackTree.Node) &&
				   (right == null || right instanceof RedBlackTree.Node);

			this.color = color;
		}

		/**
		 * Конструктор листа.
		 * @param key ключ
		 * @param value значение
		 */
		Node(K key, V value) { this(key, value, Color.RED, null, null); }
		
		@Override
		public String toString() {
			return color.toString() + " " + super.toString();
		}
	}
	
	/**
	 * Добавление в дерево новой ассоциативной пары.
	 * @param key	Ключ.
	 * @param value Значение.
	 * @return		Значение, которое было ассоциировано раньше с этим ключом
	 *         (если такое значение было).
	 */
	@SuppressWarnings("unchecked")
	public V put(K key, V value) {
		assert root == null || root instanceof RedBlackTree.Node;
		
		// Проверка: ключ поиска не должен быть пустым.
		if (key == null) throw new NullPointerException("null key");

		// Заготовим объект, в который можно записать старое значение
		BSNode found = new BSNode(null, null);
		// Выполняем вставку с запоминанием старого значения
		root = put(key, value, (Node)root, found);
		// После вставки корень дерева может оказаться красным - перекрасим его.
		((Node)root).color = Color.BLACK;
		// Возвращаем старое значение
		return found.value;
	}
	
	/**
	 * Удаление ассоциативной пары из дерева по заданному ключу.
	 * @param key	Ключ поиска (не равен null)
	 * @return		Удаленное значение (или null, если такого ключа не было в дереве)
	 */
	@SuppressWarnings("unchecked")
	public V remove(K key) {
		// Проверка: ключ поиска не должен быть пустым.
		if (key == null) throw new NullPointerException("null key");

		// Пустое дерево - специальный случай.
		if (root == null) return null;
		
		// Заготовим объект, в который можно записать старое значение
		BSNode found = new BSNode(null, null);
		
		// Если корень дерева и оба его непосредственных потомка - черные, то временно
		// сделаем корень красным
		if (isBlack((Node)root.left) && isBlack((Node)root.right)) {
			((Node)root).color = Color.RED;
		}
		// Выполняем удаление с запоминанием старого значения
		root = remove(key, (Node)root, found);
		// После удаления корень дерева может оказаться красным - перекрасим его.
		if (isRed((Node)root)) ((Node)root).color = Color.BLACK;
		// Возвращаем старое значение
		return found.value;
	}
	
	//----------------------------------------------------------------------------------
	// Вспомогательные рекурсивные функции
	//----------------------------------------------------------------------------------
	
	/**
	 * Вставка в дерево новой ассоциативной пары.
	 * @param key
	 * @param value
	 * @param node
	 * @return
	 */
	@SuppressWarnings("unchecked")
	private Node put(K key, V value, Node node, BSNode found) {
		if (node == null) {
			// Новый вставляемый узел всегда красный - это не нарушает баланс черных и красных узлов
			return new Node(key, value);
		}
		int cmp = key.compareTo(node.key);
		if (cmp < 0) {
			node.left = put(key, value, (Node)node.left, found);
		} else if (cmp > 0) {
			node.right = put(key, value, (Node)node.right, found);
		} else {
			found.value = node.value;
			node.value = value;
		}
		
		// После вставки может оказаться нарушенной балансировка дерева - 
		// у красного узла может образоваться красный потомок.
		
		// 1. Если красный узел справа, то перевешиваем его так, чтобы красный узел был слева.
        if (isRed((Node)node.right) && isBlack((Node)node.left)) {
        	node = pivotLeft(node);
        }
        
        // 2. Если есть два рядом расположенных красных узла, то делаем обратный поворот,
        //    чтобы оба красных узла были потомками узла node.
        if (isRed((Node)node.left)  && isRed((Node)node.left.left)) {
        	node = pivotRight(node);
        }
        
        // 3. Если теперь оба потомка красные, то продвигаем красноту наверх, перекрашивая узлы.
        if (isRed((Node)node.left)  && isRed((Node)node.right)) {
        	flipColors(node);
        }
        
        return node;
	}
	
	/**
	 * Удаляет узел с заданным ключом из заданного поддерева в предположении,
	 * что либо корень поддерева, либо его левый потомок - красные.
	 * @param key	Заданный ключ
	 * @param node	Корень заданного поддерева
	 * @return		Модифицированное поддерево
	 */
	@SuppressWarnings("unchecked")
	private Node remove(K key, Node node, BSNode found) {
        if (key.compareTo(node.key) < 0)  {
        	// Удаляем из левого поддерева
            if (isBlack((Node)node.left) && isBlack((Node)node.left.left)) {
            	// Узел красный, продвигаем красный цвет к левому потомку
            	node = moveRedLeft(node);
            }
            node.left = remove(key, (Node)node.left, found);
        } else {
        	// Удаляем из правого поддерева или корня
            if (isRed((Node)node.left)) {
            	// Делаем левый потомок черным
            	node = pivotRight((Node)node);
            }
            if (key.compareTo(node.key) == 0 && node.right == null) {
            	// Удаляется корень поддерева, который заведомо является листом.
            	found.value = node.value;
                return null;
            }
            if (isBlack((Node)node.right) && isBlack((Node)node.right.left)) {
            	// Продвигаем красный цвет к правому потомку
                node = moveRedRight(node);
            }
            if (key.compareTo(node.key) == 0) {
            	found.value = node.value;
            	// Надо удалить корень. Вместо этого удаляем минимальный узел из правого поддерева
                BSNode min = new BSNode(null, null);
                node.right = deleteMin((Node)node.right, min);
                node.key = min.key;
                node.value = min.value;
            } else {
            	node.right = remove(key, (Node)node.right, found);
            }
        }
        // После удаления у красного узла может образоваться красный потомок. Исправляем.
        return balance(node);
	}
	
	/**
	 * Проверяет, действительно ли заданный узел - красный
	 * @param node	Проверяемый узел
	 * @return		true, если узел красный, false - если черный
	 */
	private boolean isRed(Node node) {
		return node != null && node.color == Color.RED;
	}
	
	/**
	 * Проверяет, действительно ли заданный узел - черный
	 * @param node	Проверяемый узел
	 * @return		true, если узел черный, false - если красный
	 */
	private boolean isBlack(Node node) {
		return node == null || node.color == Color.BLACK;
	}
	
	/**
	 * Меняет цвет заданного узла на противоположный
	 * @param node	Заданный узел
	 */
	private void flipColor(Node node) {
		assert node != null;
		
		switch (node.color) {
		case RED: node.color = Color.BLACK; break;
		case BLACK: node.color = Color.RED; break;
		}
	}
	
    /**
     * Удаляет узел с минимальным ключом из поддерева с заданным корнем.
     * @param node	Корень поддерева
     * @return		Поддерево после удаления узла
     */
    @SuppressWarnings("unchecked")
	private Node deleteMin(Node node, BSNode min) { 
        if (node.left == null) {
        	min.key = node.key;
        	min.value = node.value;
            return null;
        }

        if (isBlack((Node)node.left) && isBlack((Node)node.left.left)) {
            node = moveRedLeft(node);
        }

        node.left = deleteMin((Node)node.left, min);
        return balance(node);
    }

    /**
     * Восстанавливает красно-черный баланс узла.
     * @param node	Узел
     * @return		Поддерево после балансировки
     */
    @SuppressWarnings("unchecked")
	private Node balance(Node node) {
    	assert node != null;

        if (isRed((Node)node.right)) {
        	node = pivotLeft(node);
        }
        if (isRed((Node)node.left) && isRed((Node)node.left.left)) {
        	node = pivotRight(node);
        }
        if (isRed((Node)node.left) && isRed((Node)node.right)) {
        	flipColors(node);
        }

        return node;
    }

	/**
	 * Вытаскивает наверх правое поддерево узла при условии, что корень
	 * этого правого поддерева - красный.
	 * 
	 * @param node	Узел - точка поворота
	 * @return		Корень поддерева после поворота
	 */
	@SuppressWarnings("unchecked")
	private Node pivotLeft(Node node) {
		assert node != null && isRed((Node)node.right);
		
		// Перевешиваем ссылки
		Node child = (Node)node.right;
		node.right = child.left;
		child.left = node;
		
		// Перекрашиваем узлы
		child.color = node.color;
		node.color = Color.RED;
		
		return child;
	}
	
	/**
	 * Вытаскивает наверх левое поддерево узла при условии, что корень
	 * этого левого поддерева - красный.
	 * 
	 * @param node	Узел - точка поворота
	 * @return		Корень поддерева после поворота
	 */
	@SuppressWarnings("unchecked")
	private Node pivotRight(Node node) {
		assert node != null && isRed((Node)node.left);
		
		// Перевешиваем ссылки
		Node child = (Node)node.left;
		node.left = child.right;
		child.right = node;
		
		// Перекрашиваем узлы
		child.color = node.color;
		node.color = Color.RED;
		
		return child;
	}
	
    /**
     * Перекрашивает в противоположные цвета заданный узел и двоих его потомков.
     * Предполагается, что эти потомки имели одинаковый цвет и этот цвет не тот,
     * что у заданного узла. 
     * @param node	Узел для перекрашивания
     */
    @SuppressWarnings("unchecked")
	private void flipColors(Node node) {
        assert node != null && node.left != null && node.right != null;
        assert ((Node)node.left).color == ((Node)node.right).color &&
        		((Node)node.left).color != node.color;

        flipColor(node);
        flipColor((Node)node.left);
        flipColor((Node)node.right);
    }

    /**
     * Смещает красный цвет от заданного узла к левому потомку в предположении,
     * что этот левый потомок и его левый потомок - оба черные.
     * @param node	Красный узел
     * @return		Корень поддерева после перекрашивания
     */
    @SuppressWarnings("unchecked")
	private Node moveRedLeft(Node node) {
        assert node != null;
        assert isRed(node) && isBlack((Node)node.left) && isBlack((Node)node.left.left);

        flipColors(node);
        if (isRed((Node)node.right.left)) { 
            node.right = pivotRight((Node)node.right);
            node = pivotLeft(node);
        }
        return node;
    }

    /**
     * Смещает красный цвет от заданного узла к правому потомку в предположении,
     * что этот правый потомок и его левый потомок - оба черные.
     * @param node	Красный узел
     * @return		Корень поддерева после перекрашивания
     */
    @SuppressWarnings("unchecked")
	private Node moveRedRight(Node node) {
        assert node != null;
        assert isRed(node) && isBlack((Node)node.right) && isBlack((Node)node.right.left);

        flipColors(node);
        if (isRed((Node)node.left.left)) { 
            node = pivotRight(node);
        }
        return node;
    }

	/**
	 * Тестирующая функция создает АВЛ-дерево последовательной вставкой элементов.
	 * После этого все элементы заменяются на новые, а потом последовательно
	 * удаляются из дерева.
	 * 
	 * @param args не используется.
	 */
	public static void main(String[] args) {
		RedBlackTree<Integer, Integer> tree = new RedBlackTree<Integer, Integer>();
		int[] keys = { 10, 6, 14, 2, 8, 12, 17, 15, 19 };
		
		// Вставляем элементы в дерево
		for (int key : keys) {
			System.out.println("Added: <" + key + ", " + 2*key + ">");
			tree.put(key, 2*key);
			tree.print();
			System.out.println("----------------------------");
		}
		
		// Заменяем все элементы на новые
		for (int key : keys) {
			System.out.format("Replaced %d to %d%n", tree.put(key, key), key);
		}

		// Удаляем все элементы
		for (int key : keys) {
			System.out.println("Removed: " + tree.remove(key));
			tree.print();
			System.out.println("----------------------------");
		}
	}
}
=======
import java.util.Objects;


/**
 * Реализация основных операции красно-черного дерева -
 * операций вставки новой ассоциативной пары &lt;ключ, значение&gt; и удаление узла по ключу.
 * <br><br>
 * В данных алгоритмах красный узел всегда располагается слева от черного, что позволяет
 * считать данное красно-черное дерево частным случаем 2-3-дерева.
 * <br><br>
 * Данная реализация является слегка адаптированной версией алгоритмов, приведенных в
 * http://algs4.cs.princeton.edu/33balanced/RedBlackBST.java.html
 *
 * @param <K> тип ключа
 * @param <V> тип значения
 */
public class RedBlackTree<K extends Comparable<K>, V> extends BSTree<K, V> {
	/**
	 * Цвет узлов дерева
	 */
	private static enum Color {
		RED, BLACK;
	}

	/**
	 * Класс представляет узел дерева. Этот класс предназначен только
	 * для внутренних целей, поэтому он private, и доступ к полям объектов
	 * этого класса осуществляется непосредственно.
	 */
	protected class Node extends BSNode {
		// Цвет узла:
		Color color;

		/**
		 * Конструктор произвольного узла.
		 * @param key ключ
		 * @param value значение
		 * @param color цвет узла
		 * @param left левое поддерево
		 * @param right правое поддерево
		 */
		Node(K key, V value, Color color, Node left, Node right) {
			super(key, value, left, right);
			assert (left == null || left instanceof RedBlackTree.Node) &&
				   (right == null || right instanceof RedBlackTree.Node);

			this.color = color;
		}

		/**
		 * Конструктор листа.
		 * @param key ключ
		 * @param value значение
		 */
		Node(K key, V value) { this(key, value, Color.RED, null, null); }
		
		@Override
		public String toString() {
			return color.toString() + " " + super.toString();
		}
	}
	
	/**
	 * Добавление в дерево новой ассоциативной пары.
	 * @param key	Ключ.
	 * @param value Значение.
	 * @return		Значение, которое было ассоциировано раньше с этим ключом
	 *         (если такое значение было).
	 */
	@SuppressWarnings("unchecked")
	public V put(K key, V value) {
		// Заготовим объект, в который можно записать старое значение
		BSNode found = new BSNode(null, null);
		// Выполняем вставку с запоминанием старого значения
		root = put(Objects.requireNonNull(key, "null key"), value, (Node)root, found);
		// После вставки корень дерева может оказаться красным - перекрасим его.
		((Node)root).color = Color.BLACK;
		// Возвращаем старое значение
		return found.value;
	}
	
	/**
	 * Удаление ассоциативной пары из дерева по заданному ключу.
	 * @param key	Ключ поиска (не равен null)
	 * @return		Удаленное значение (или null, если такого ключа не было в дереве)
	 */
	@SuppressWarnings("unchecked")
	public V remove(K key) {
		// Пустое дерево - специальный случай.
		if (root == null) return null;
		
		// Заготовим объект, в который можно записать старое значение
		BSNode found = new BSNode(null, null);
		
		// Если корень дерева и оба его непосредственных потомка - черные, то временно
		// сделаем корень красным
		if (isBlack((Node)root.left) && isBlack((Node)root.right)) {
			((Node)root).color = Color.RED;
		}
		// Выполняем удаление с запоминанием старого значения
		root = remove(Objects.requireNonNull(key, "null key"), (Node)root, found);
		// После удаления корень дерева может оказаться красным - перекрасим его.
		if (isRed((Node)root)) ((Node)root).color = Color.BLACK;
		// Возвращаем старое значение
		return found.value;
	}
	
	//----------------------------------------------------------------------------------
	// Вспомогательные рекурсивные функции
	//----------------------------------------------------------------------------------
	
	/**
	 * Вставка в дерево новой ассоциативной пары.
	 * @param key
	 * @param value
	 * @param node
	 * @return
	 */
	@SuppressWarnings("unchecked")
	private Node put(K key, V value, Node node, BSNode found) {
		if (node == null) {
			// Новый вставляемый узел всегда красный - это не нарушает баланс черных и красных узлов
			return new Node(key, value);
		}
		int cmp = key.compareTo(node.key);
		if (cmp < 0) {
			node.left = put(key, value, (Node)node.left, found);
		} else if (cmp > 0) {
			node.right = put(key, value, (Node)node.right, found);
		} else {
			found.value = node.value;
			node.value = value;
		}
		
		// После вставки может оказаться нарушенной балансировка дерева - 
		// у красного узла может образоваться красный потомок.
		
		// 1. Если красный узел справа, то перевешиваем его так, чтобы красный узел был слева.
        if (isRed((Node)node.right) && isBlack((Node)node.left)) {
        	node = pivotLeft(node);
        }
        
        // 2. Если есть два рядом расположенных красных узла, то делаем обратный поворот,
        //    чтобы оба красных узла были потомками узла node.
        if (isRed((Node)node.left)  && isRed((Node)node.left.left)) {
        	node = pivotRight(node);
        }
        
        // 3. Если теперь оба потомка красные, то продвигаем красноту наверх, перекрашивая узлы.
        if (isRed((Node)node.left)  && isRed((Node)node.right)) {
        	flipColors(node);
        }
        
        return node;
	}
	
	/**
	 * Удаляет узел с заданным ключом из заданного поддерева в предположении,
	 * что либо корень поддерева, либо его левый потомок - красные.
	 * @param key	Заданный ключ
	 * @param node	Корень заданного поддерева
	 * @return		Модифицированное поддерево
	 */
	@SuppressWarnings("unchecked")
	private Node remove(K key, Node node, BSNode found) {
        if (key.compareTo(node.key) < 0)  {
        	// Удаляем из левого поддерева
            if (isBlack((Node)node.left) && isBlack((Node)node.left.left)) {
            	// Узел красный, продвигаем красный цвет к левому потомку
            	node = moveRedLeft(node);
            }
            node.left = remove(key, (Node)node.left, found);
        } else {
        	// Удаляем из правого поддерева или корня
            if (isRed((Node)node.left)) {
            	// Делаем левый потомок черным
            	node = pivotRight((Node)node);
            }
            if (key.compareTo(node.key) == 0 && node.right == null) {
            	// Удаляется корень поддерева, который заведомо является листом.
            	found.value = node.value;
                return null;
            }
            if (isBlack((Node)node.right) && isBlack((Node)node.right.left)) {
            	// Продвигаем красный цвет к правому потомку
                node = moveRedRight(node);
            }
            if (key.compareTo(node.key) == 0) {
            	found.value = node.value;
            	// Надо удалить корень. Вместо этого удаляем минимальный узел из правого поддерева
                BSNode min = new BSNode(null, null);
                node.right = deleteMin((Node)node.right, min);
                node.key = min.key;
                node.value = min.value;
            } else {
            	node.right = remove(key, (Node)node.right, found);
            }
        }
        // После удаления у красного узла может образоваться красный потомок. Исправляем.
        return balance(node);
	}
	
	/**
	 * Проверяет, действительно ли заданный узел - красный
	 * @param node	Проверяемый узел
	 * @return		true, если узел красный, false - если черный
	 */
	private boolean isRed(Node node) {
		return node != null && node.color == Color.RED;
	}
	
	/**
	 * Проверяет, действительно ли заданный узел - черный
	 * @param node	Проверяемый узел
	 * @return		true, если узел черный, false - если красный
	 */
	private boolean isBlack(Node node) {
		return node == null || node.color == Color.BLACK;
	}
	
	/**
	 * Меняет цвет заданного узла на противоположный
	 * @param node	Заданный узел
	 */
	private void flipColor(Node node) {
		assert node != null;
		
		switch (node.color) {
		case RED: node.color = Color.BLACK; break;
		case BLACK: node.color = Color.RED; break;
		}
	}
	
    /**
     * Удаляет узел с минимальным ключом из поддерева с заданным корнем.
     * @param node	Корень поддерева
     * @return		Поддерево после удаления узла
     */
    @SuppressWarnings("unchecked")
	private Node deleteMin(Node node, BSNode min) { 
        if (node.left == null) {
        	min.key = node.key;
        	min.value = node.value;
            return null;
        }

        if (isBlack((Node)node.left) && isBlack((Node)node.left.left)) {
            node = moveRedLeft(node);
        }

        node.left = deleteMin((Node)node.left, min);
        return balance(node);
    }

    /**
     * Восстанавливает красно-черный баланс узла.
     * @param node	Узел
     * @return		Поддерево после балансировки
     */
    @SuppressWarnings("unchecked")
	private Node balance(Node node) {
    	assert node != null;

        if (isRed((Node)node.right)) {
        	node = pivotLeft(node);
        }
        if (isRed((Node)node.left) && isRed((Node)node.left.left)) {
        	node = pivotRight(node);
        }
        if (isRed((Node)node.left) && isRed((Node)node.right)) {
        	flipColors(node);
        }

        return node;
    }

	/**
	 * Вытаскивает наверх правое поддерево узла при условии, что корень
	 * этого правого поддерева - красный.
	 * 
	 * @param node	Узел - точка поворота
	 * @return		Корень поддерева после поворота
	 */
	@SuppressWarnings("unchecked")
	private Node pivotLeft(Node node) {
		assert node != null && isRed((Node)node.right);
		
		// Перевешиваем ссылки
		Node child = (Node)node.right;
		node.right = child.left;
		child.left = node;
		
		// Перекрашиваем узлы
		child.color = node.color;
		node.color = Color.RED;
		
		return child;
	}
	
	/**
	 * Вытаскивает наверх левое поддерево узла при условии, что корень
	 * этого левого поддерева - красный.
	 * 
	 * @param node	Узел - точка поворота
	 * @return		Корень поддерева после поворота
	 */
	@SuppressWarnings("unchecked")
	private Node pivotRight(Node node) {
		assert node != null && isRed((Node)node.left);
		
		// Перевешиваем ссылки
		Node child = (Node)node.left;
		node.left = child.right;
		child.right = node;
		
		// Перекрашиваем узлы
		child.color = node.color;
		node.color = Color.RED;
		
		return child;
	}
	
    /**
     * Перекрашивает в противоположные цвета заданный узел и двоих его потомков.
     * Предполагается, что эти потомки имели одинаковый цвет и этот цвет не тот,
     * что у заданного узла. 
     * @param node	Узел для перекрашивания
     */
    @SuppressWarnings("unchecked")
	private void flipColors(Node node) {
        assert node != null && node.left != null && node.right != null;
        assert ((Node)node.left).color == ((Node)node.right).color &&
        		((Node)node.left).color != node.color;

        flipColor(node);
        flipColor((Node)node.left);
        flipColor((Node)node.right);
    }

    /**
     * Смещает красный цвет от заданного узла к левому потомку в предположении,
     * что этот левый потомок и его левый потомок - оба черные.
     * @param node	Красный узел
     * @return		Корень поддерева после перекрашивания
     */
    @SuppressWarnings("unchecked")
	private Node moveRedLeft(Node node) {
        assert node != null;
        assert isRed(node) && isBlack((Node)node.left) && isBlack((Node)node.left.left);

        flipColors(node);
        if (isRed((Node)node.right.left)) { 
            node.right = pivotRight((Node)node.right);
            node = pivotLeft(node);
        }
        return node;
    }

    /**
     * Смещает красный цвет от заданного узла к правому потомку в предположении,
     * что этот правый потомок и его левый потомок - оба черные.
     * @param node	Красный узел
     * @return		Корень поддерева после перекрашивания
     */
    @SuppressWarnings("unchecked")
	private Node moveRedRight(Node node) {
        assert node != null;
        assert isRed(node) && isBlack((Node)node.right) && isBlack((Node)node.right.left);

        flipColors(node);
        if (isRed((Node)node.left.left)) { 
            node = pivotRight(node);
        }
        return node;
    }

	/**
	 * Тестирующая функция создает АВЛ-дерево последовательной вставкой элементов.
	 * После этого все элементы заменяются на новые, а потом последовательно
	 * удаляются из дерева.
	 * 
	 * @param args не используется.
	 */
	public static void main(String[] args) {
		RedBlackTree<Integer, Integer> tree = new RedBlackTree<Integer, Integer>();
		int[] keys = { 12, 7, 9, 1, 11, 8, 15, 13, 3, 10 };
		
		// Вставляем элементы в дерево
		for (int key : keys) {
			System.out.println("Added: <" + key + ", " + 2*key + ">");
			tree.put(key, 2*key);
			tree.print();
			System.out.println("----------------------------");
		}
		
		// Заменяем все элементы на новые
		for (int key : keys) {
			System.out.format("Replaced %d to %d%n", tree.put(key, key), key);
		}

		// Удаляем все элементы
		for (int key : keys) {
			System.out.println("Removed: " + tree.remove(key));
			tree.print();
			System.out.println("----------------------------");
		}
	}
}
>>>>>>> a380df29
<|MERGE_RESOLUTION|>--- conflicted
+++ resolved
@@ -1,4 +1,5 @@
-<<<<<<< HEAD
+import java.util.Objects;
+
 
 /**
  * Реализация основных операции красно-черного дерева -
@@ -68,15 +69,10 @@
 	 */
 	@SuppressWarnings("unchecked")
 	public V put(K key, V value) {
-		assert root == null || root instanceof RedBlackTree.Node;
-		
-		// Проверка: ключ поиска не должен быть пустым.
-		if (key == null) throw new NullPointerException("null key");
-
 		// Заготовим объект, в который можно записать старое значение
 		BSNode found = new BSNode(null, null);
 		// Выполняем вставку с запоминанием старого значения
-		root = put(key, value, (Node)root, found);
+		root = put(Objects.requireNonNull(key, "null key"), value, (Node)root, found);
 		// После вставки корень дерева может оказаться красным - перекрасим его.
 		((Node)root).color = Color.BLACK;
 		// Возвращаем старое значение
@@ -105,7 +101,7 @@
 			((Node)root).color = Color.RED;
 		}
 		// Выполняем удаление с запоминанием старого значения
-		root = remove(key, (Node)root, found);
+		root = remove(Objects.requireNonNull(key, "null key"), (Node)root, found);
 		// После удаления корень дерева может оказаться красным - перекрасим его.
 		if (isRed((Node)root)) ((Node)root).color = Color.BLACK;
 		// Возвращаем старое значение
@@ -412,414 +408,4 @@
 			System.out.println("----------------------------");
 		}
 	}
-}
-=======
-import java.util.Objects;
-
-
-/**
- * Реализация основных операции красно-черного дерева -
- * операций вставки новой ассоциативной пары &lt;ключ, значение&gt; и удаление узла по ключу.
- * <br><br>
- * В данных алгоритмах красный узел всегда располагается слева от черного, что позволяет
- * считать данное красно-черное дерево частным случаем 2-3-дерева.
- * <br><br>
- * Данная реализация является слегка адаптированной версией алгоритмов, приведенных в
- * http://algs4.cs.princeton.edu/33balanced/RedBlackBST.java.html
- *
- * @param <K> тип ключа
- * @param <V> тип значения
- */
-public class RedBlackTree<K extends Comparable<K>, V> extends BSTree<K, V> {
-	/**
-	 * Цвет узлов дерева
-	 */
-	private static enum Color {
-		RED, BLACK;
-	}
-
-	/**
-	 * Класс представляет узел дерева. Этот класс предназначен только
-	 * для внутренних целей, поэтому он private, и доступ к полям объектов
-	 * этого класса осуществляется непосредственно.
-	 */
-	protected class Node extends BSNode {
-		// Цвет узла:
-		Color color;
-
-		/**
-		 * Конструктор произвольного узла.
-		 * @param key ключ
-		 * @param value значение
-		 * @param color цвет узла
-		 * @param left левое поддерево
-		 * @param right правое поддерево
-		 */
-		Node(K key, V value, Color color, Node left, Node right) {
-			super(key, value, left, right);
-			assert (left == null || left instanceof RedBlackTree.Node) &&
-				   (right == null || right instanceof RedBlackTree.Node);
-
-			this.color = color;
-		}
-
-		/**
-		 * Конструктор листа.
-		 * @param key ключ
-		 * @param value значение
-		 */
-		Node(K key, V value) { this(key, value, Color.RED, null, null); }
-		
-		@Override
-		public String toString() {
-			return color.toString() + " " + super.toString();
-		}
-	}
-	
-	/**
-	 * Добавление в дерево новой ассоциативной пары.
-	 * @param key	Ключ.
-	 * @param value Значение.
-	 * @return		Значение, которое было ассоциировано раньше с этим ключом
-	 *         (если такое значение было).
-	 */
-	@SuppressWarnings("unchecked")
-	public V put(K key, V value) {
-		// Заготовим объект, в который можно записать старое значение
-		BSNode found = new BSNode(null, null);
-		// Выполняем вставку с запоминанием старого значения
-		root = put(Objects.requireNonNull(key, "null key"), value, (Node)root, found);
-		// После вставки корень дерева может оказаться красным - перекрасим его.
-		((Node)root).color = Color.BLACK;
-		// Возвращаем старое значение
-		return found.value;
-	}
-	
-	/**
-	 * Удаление ассоциативной пары из дерева по заданному ключу.
-	 * @param key	Ключ поиска (не равен null)
-	 * @return		Удаленное значение (или null, если такого ключа не было в дереве)
-	 */
-	@SuppressWarnings("unchecked")
-	public V remove(K key) {
-		// Пустое дерево - специальный случай.
-		if (root == null) return null;
-		
-		// Заготовим объект, в который можно записать старое значение
-		BSNode found = new BSNode(null, null);
-		
-		// Если корень дерева и оба его непосредственных потомка - черные, то временно
-		// сделаем корень красным
-		if (isBlack((Node)root.left) && isBlack((Node)root.right)) {
-			((Node)root).color = Color.RED;
-		}
-		// Выполняем удаление с запоминанием старого значения
-		root = remove(Objects.requireNonNull(key, "null key"), (Node)root, found);
-		// После удаления корень дерева может оказаться красным - перекрасим его.
-		if (isRed((Node)root)) ((Node)root).color = Color.BLACK;
-		// Возвращаем старое значение
-		return found.value;
-	}
-	
-	//----------------------------------------------------------------------------------
-	// Вспомогательные рекурсивные функции
-	//----------------------------------------------------------------------------------
-	
-	/**
-	 * Вставка в дерево новой ассоциативной пары.
-	 * @param key
-	 * @param value
-	 * @param node
-	 * @return
-	 */
-	@SuppressWarnings("unchecked")
-	private Node put(K key, V value, Node node, BSNode found) {
-		if (node == null) {
-			// Новый вставляемый узел всегда красный - это не нарушает баланс черных и красных узлов
-			return new Node(key, value);
-		}
-		int cmp = key.compareTo(node.key);
-		if (cmp < 0) {
-			node.left = put(key, value, (Node)node.left, found);
-		} else if (cmp > 0) {
-			node.right = put(key, value, (Node)node.right, found);
-		} else {
-			found.value = node.value;
-			node.value = value;
-		}
-		
-		// После вставки может оказаться нарушенной балансировка дерева - 
-		// у красного узла может образоваться красный потомок.
-		
-		// 1. Если красный узел справа, то перевешиваем его так, чтобы красный узел был слева.
-        if (isRed((Node)node.right) && isBlack((Node)node.left)) {
-        	node = pivotLeft(node);
-        }
-        
-        // 2. Если есть два рядом расположенных красных узла, то делаем обратный поворот,
-        //    чтобы оба красных узла были потомками узла node.
-        if (isRed((Node)node.left)  && isRed((Node)node.left.left)) {
-        	node = pivotRight(node);
-        }
-        
-        // 3. Если теперь оба потомка красные, то продвигаем красноту наверх, перекрашивая узлы.
-        if (isRed((Node)node.left)  && isRed((Node)node.right)) {
-        	flipColors(node);
-        }
-        
-        return node;
-	}
-	
-	/**
-	 * Удаляет узел с заданным ключом из заданного поддерева в предположении,
-	 * что либо корень поддерева, либо его левый потомок - красные.
-	 * @param key	Заданный ключ
-	 * @param node	Корень заданного поддерева
-	 * @return		Модифицированное поддерево
-	 */
-	@SuppressWarnings("unchecked")
-	private Node remove(K key, Node node, BSNode found) {
-        if (key.compareTo(node.key) < 0)  {
-        	// Удаляем из левого поддерева
-            if (isBlack((Node)node.left) && isBlack((Node)node.left.left)) {
-            	// Узел красный, продвигаем красный цвет к левому потомку
-            	node = moveRedLeft(node);
-            }
-            node.left = remove(key, (Node)node.left, found);
-        } else {
-        	// Удаляем из правого поддерева или корня
-            if (isRed((Node)node.left)) {
-            	// Делаем левый потомок черным
-            	node = pivotRight((Node)node);
-            }
-            if (key.compareTo(node.key) == 0 && node.right == null) {
-            	// Удаляется корень поддерева, который заведомо является листом.
-            	found.value = node.value;
-                return null;
-            }
-            if (isBlack((Node)node.right) && isBlack((Node)node.right.left)) {
-            	// Продвигаем красный цвет к правому потомку
-                node = moveRedRight(node);
-            }
-            if (key.compareTo(node.key) == 0) {
-            	found.value = node.value;
-            	// Надо удалить корень. Вместо этого удаляем минимальный узел из правого поддерева
-                BSNode min = new BSNode(null, null);
-                node.right = deleteMin((Node)node.right, min);
-                node.key = min.key;
-                node.value = min.value;
-            } else {
-            	node.right = remove(key, (Node)node.right, found);
-            }
-        }
-        // После удаления у красного узла может образоваться красный потомок. Исправляем.
-        return balance(node);
-	}
-	
-	/**
-	 * Проверяет, действительно ли заданный узел - красный
-	 * @param node	Проверяемый узел
-	 * @return		true, если узел красный, false - если черный
-	 */
-	private boolean isRed(Node node) {
-		return node != null && node.color == Color.RED;
-	}
-	
-	/**
-	 * Проверяет, действительно ли заданный узел - черный
-	 * @param node	Проверяемый узел
-	 * @return		true, если узел черный, false - если красный
-	 */
-	private boolean isBlack(Node node) {
-		return node == null || node.color == Color.BLACK;
-	}
-	
-	/**
-	 * Меняет цвет заданного узла на противоположный
-	 * @param node	Заданный узел
-	 */
-	private void flipColor(Node node) {
-		assert node != null;
-		
-		switch (node.color) {
-		case RED: node.color = Color.BLACK; break;
-		case BLACK: node.color = Color.RED; break;
-		}
-	}
-	
-    /**
-     * Удаляет узел с минимальным ключом из поддерева с заданным корнем.
-     * @param node	Корень поддерева
-     * @return		Поддерево после удаления узла
-     */
-    @SuppressWarnings("unchecked")
-	private Node deleteMin(Node node, BSNode min) { 
-        if (node.left == null) {
-        	min.key = node.key;
-        	min.value = node.value;
-            return null;
-        }
-
-        if (isBlack((Node)node.left) && isBlack((Node)node.left.left)) {
-            node = moveRedLeft(node);
-        }
-
-        node.left = deleteMin((Node)node.left, min);
-        return balance(node);
-    }
-
-    /**
-     * Восстанавливает красно-черный баланс узла.
-     * @param node	Узел
-     * @return		Поддерево после балансировки
-     */
-    @SuppressWarnings("unchecked")
-	private Node balance(Node node) {
-    	assert node != null;
-
-        if (isRed((Node)node.right)) {
-        	node = pivotLeft(node);
-        }
-        if (isRed((Node)node.left) && isRed((Node)node.left.left)) {
-        	node = pivotRight(node);
-        }
-        if (isRed((Node)node.left) && isRed((Node)node.right)) {
-        	flipColors(node);
-        }
-
-        return node;
-    }
-
-	/**
-	 * Вытаскивает наверх правое поддерево узла при условии, что корень
-	 * этого правого поддерева - красный.
-	 * 
-	 * @param node	Узел - точка поворота
-	 * @return		Корень поддерева после поворота
-	 */
-	@SuppressWarnings("unchecked")
-	private Node pivotLeft(Node node) {
-		assert node != null && isRed((Node)node.right);
-		
-		// Перевешиваем ссылки
-		Node child = (Node)node.right;
-		node.right = child.left;
-		child.left = node;
-		
-		// Перекрашиваем узлы
-		child.color = node.color;
-		node.color = Color.RED;
-		
-		return child;
-	}
-	
-	/**
-	 * Вытаскивает наверх левое поддерево узла при условии, что корень
-	 * этого левого поддерева - красный.
-	 * 
-	 * @param node	Узел - точка поворота
-	 * @return		Корень поддерева после поворота
-	 */
-	@SuppressWarnings("unchecked")
-	private Node pivotRight(Node node) {
-		assert node != null && isRed((Node)node.left);
-		
-		// Перевешиваем ссылки
-		Node child = (Node)node.left;
-		node.left = child.right;
-		child.right = node;
-		
-		// Перекрашиваем узлы
-		child.color = node.color;
-		node.color = Color.RED;
-		
-		return child;
-	}
-	
-    /**
-     * Перекрашивает в противоположные цвета заданный узел и двоих его потомков.
-     * Предполагается, что эти потомки имели одинаковый цвет и этот цвет не тот,
-     * что у заданного узла. 
-     * @param node	Узел для перекрашивания
-     */
-    @SuppressWarnings("unchecked")
-	private void flipColors(Node node) {
-        assert node != null && node.left != null && node.right != null;
-        assert ((Node)node.left).color == ((Node)node.right).color &&
-        		((Node)node.left).color != node.color;
-
-        flipColor(node);
-        flipColor((Node)node.left);
-        flipColor((Node)node.right);
-    }
-
-    /**
-     * Смещает красный цвет от заданного узла к левому потомку в предположении,
-     * что этот левый потомок и его левый потомок - оба черные.
-     * @param node	Красный узел
-     * @return		Корень поддерева после перекрашивания
-     */
-    @SuppressWarnings("unchecked")
-	private Node moveRedLeft(Node node) {
-        assert node != null;
-        assert isRed(node) && isBlack((Node)node.left) && isBlack((Node)node.left.left);
-
-        flipColors(node);
-        if (isRed((Node)node.right.left)) { 
-            node.right = pivotRight((Node)node.right);
-            node = pivotLeft(node);
-        }
-        return node;
-    }
-
-    /**
-     * Смещает красный цвет от заданного узла к правому потомку в предположении,
-     * что этот правый потомок и его левый потомок - оба черные.
-     * @param node	Красный узел
-     * @return		Корень поддерева после перекрашивания
-     */
-    @SuppressWarnings("unchecked")
-	private Node moveRedRight(Node node) {
-        assert node != null;
-        assert isRed(node) && isBlack((Node)node.right) && isBlack((Node)node.right.left);
-
-        flipColors(node);
-        if (isRed((Node)node.left.left)) { 
-            node = pivotRight(node);
-        }
-        return node;
-    }
-
-	/**
-	 * Тестирующая функция создает АВЛ-дерево последовательной вставкой элементов.
-	 * После этого все элементы заменяются на новые, а потом последовательно
-	 * удаляются из дерева.
-	 * 
-	 * @param args не используется.
-	 */
-	public static void main(String[] args) {
-		RedBlackTree<Integer, Integer> tree = new RedBlackTree<Integer, Integer>();
-		int[] keys = { 12, 7, 9, 1, 11, 8, 15, 13, 3, 10 };
-		
-		// Вставляем элементы в дерево
-		for (int key : keys) {
-			System.out.println("Added: <" + key + ", " + 2*key + ">");
-			tree.put(key, 2*key);
-			tree.print();
-			System.out.println("----------------------------");
-		}
-		
-		// Заменяем все элементы на новые
-		for (int key : keys) {
-			System.out.format("Replaced %d to %d%n", tree.put(key, key), key);
-		}
-
-		// Удаляем все элементы
-		for (int key : keys) {
-			System.out.println("Removed: " + tree.remove(key));
-			tree.print();
-			System.out.println("----------------------------");
-		}
-	}
-}
->>>>>>> a380df29
+}